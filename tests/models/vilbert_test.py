--- conflicted
+++ resolved
@@ -5,7 +5,6 @@
 
 
 class TestVilbert(ModelTestCase):
-<<<<<<< HEAD
     def test_vilbert_can_train_save_and_load(self):
         param_file = self.FIXTURES_ROOT / "vilbert" / "experiment.json"
         self.ensure_model_can_train_save_and_load(param_file)
@@ -17,11 +16,6 @@
     def test_vilbert_detectron_region_can_train_save_and_load(self):
         param_file = self.FIXTURES_ROOT / "vilbert" / "experiment_detectron_region.json"
         self.ensure_model_can_train_save_and_load(param_file)
-=======
-    def test_model_can_train_save_and_load(self):
-        param_file = self.FIXTURES_ROOT / "vilbert" / "experiment.json"
-        self.ensure_model_can_train_save_and_load(param_file)
->>>>>>> d40d1203
 
     def test_model_can_train_save_and_load_from_huggingface(self):
         param_file = self.FIXTURES_ROOT / "vilbert" / "experiment_from_huggingface.jsonnet"
