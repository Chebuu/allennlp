--- conflicted
+++ resolved
@@ -9,7 +9,7 @@
 
 ### Added
 
-<<<<<<< HEAD
+- `Predictor.capture_model_internals()` now accepts a regex specifying which modules to capture
 - A new high-performance default `DataLoader`: `MultiProcessDataLoading`.
 
 ### Changed
@@ -19,15 +19,12 @@
 - The `DataLoader` now decides whether to load instances lazily or not.
   With the `PyTorchDataLoader` this is controlled with the `lazy` parameter, but with
   the `MultiProcessDataLoading` this is controlled by the `max_instances_in_memory` setting.
-=======
-- `Predictor.capture_model_internals()` now accepts a regex specifying
-  which modules to capture
+
 
 ## [v1.1.0rc4](https://github.com/allenai/allennlp/releases/tag/v1.1.0rc4) - 2020-08-20
 
 ### Added
 
->>>>>>> 2dd335e4
 - Added a workflow to GitHub Actions that will automatically close unassigned stale issues and
   ping the assignees of assigned stale issues.
 
@@ -49,6 +46,7 @@
 - Fixed problem with automatically detecting whether tokenization is necessary.
   This affected primarily the Roberta SST model.
 - Improved help text for using the --overrides command line flag.
+
 
 ## [v1.1.0rc2](https://github.com/allenai/allennlp/releases/tag/v1.1.0rc2) - 2020-07-31
 
