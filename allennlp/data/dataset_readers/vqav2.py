--- conflicted
+++ resolved
@@ -239,14 +239,9 @@
     ----------
     image_dir: `str`
         Path to directory containing `png` image files.
-<<<<<<< HEAD
-    image_loader : `ImageLoader`
-    image_featurizer: `Lazy[GridEmbedder]`
-=======
     image_loader: `ImageLoader`
         The image loader component used to load the images.
-    image_featurizer: `GridEmbedder`
->>>>>>> 78871195
+    image_featurizer: `Lazy[GridEmbedder]`
         The backbone image processor (like a ResNet), whose output will be passed to the region
         detector for finding object boxes in the image.
     region_detector: `Lazy[RegionDetector]`
@@ -285,14 +280,9 @@
     def __init__(
         self,
         image_loader: ImageLoader,
-<<<<<<< HEAD
         image_featurizer: Lazy[GridEmbedder],
         region_detector: Lazy[RegionDetector],
-=======
-        image_featurizer: GridEmbedder,
-        region_detector: RegionDetector,
         image_dir: Union[str, PathLike] = None,
->>>>>>> 78871195
         *,
         answer_vocab: Optional[Union[Vocabulary, str]] = None,
         feature_cache_dir: Optional[Union[str, PathLike]] = None,
