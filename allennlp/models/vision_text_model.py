import logging
from copy import deepcopy
from typing import Dict, List, Optional

from overrides import overrides
import numpy as np
import torch

from allennlp.data.fields.text_field import TextFieldTensors
from allennlp.data.vocabulary import Vocabulary
from allennlp.models.model import Model
from allennlp.modules.transformer import (
    TextEmbeddings,
    ImageFeatureEmbeddings,
    BiModalEncoder,
    TransformerPooler,
)

from transformers.modeling_auto import AutoModel

logger = logging.getLogger(__name__)


@Model.register("vision_model")
class VisionTextModel(Model):
    """
    `VisionTextModel` takes as input a single text input and a single image input
    to produce some output. Example tasks include visual question-answering, visual
    entailment, etc.

    # Parameters

    vocab : `Vocabulary`
    text_embeddings : `TextEmbeddings`
    image_embeddings : `ImageFeatureEmbeddings`
    encoder : `BiModalEncoder`
    pooled_output_dim : `int`
    fusion_method : `str`, optional (default = `"sum"`)
    dropout : `float`, optional (default = `0.1`)
    label_namespace : `str`, optional (default = `"labels"`)
    is_multilabel: `bool`, optional (default = `False`)
        Whether the output classification is multilabel.
        (i.e., can have multiple correct answers)
    """

    def __init__(
        self,
        vocab: Vocabulary,
        text_embeddings: TextEmbeddings,
        image_embeddings: ImageFeatureEmbeddings,
        encoder: BiModalEncoder,
        pooled_output_dim: int,
        fusion_method: str = "sum",
        dropout: float = 0.1,
        label_namespace: str = "labels",
        is_multilabel: bool = False,
    ) -> None:

        super().__init__(vocab)

        self.fusion_method = fusion_method

        self.embeddings = text_embeddings
        self.image_embeddings = image_embeddings
        self.encoder = encoder

        self.t_pooler = TransformerPooler(encoder.hidden_size1, pooled_output_dim)
        self.v_pooler = TransformerPooler(encoder.hidden_size2, pooled_output_dim)

        num_labels = vocab.get_vocab_size(label_namespace)
        self.label_namespace = label_namespace

        self.classifier = torch.nn.Linear(pooled_output_dim, num_labels)
        self.dropout = torch.nn.Dropout(dropout)

        self.is_multilabel = is_multilabel

    @classmethod
    def from_huggingface_model_name(
        cls,
        vocab: Vocabulary,
        model_name: str,
        image_feature_dim: int,
        image_num_hidden_layers: int,
        image_hidden_size: int,
        image_num_attention_heads: int,
        combined_hidden_size: int,
        combined_num_attention_heads: int,
        pooled_output_dim: int,
        image_intermediate_size: int,
        image_attention_dropout: float,
        image_hidden_dropout: float,
        image_biattention_id: List[int],
        text_biattention_id: List[int],
        text_fixed_layer: int,
        image_fixed_layer: int,
        pooled_dropout: float = 0.1,
        fusion_method: str = "sum",
    ):
        transformer = AutoModel.from_pretrained(model_name)

        text_embeddings = deepcopy(transformer.embeddings)

        # Albert (and maybe others?) has this "embedding_size", that's different from "hidden_size".
        # To get them to the same dimensionality, it uses a linear transform after the embedding
        # layer, which we need to pull out and copy here.
        if hasattr(transformer.config, "embedding_size"):
            config = transformer.config

            from transformers.modeling_albert import AlbertModel

            if isinstance(transformer, AlbertModel):
                linear_transform = deepcopy(transformer.encoder.embedding_hidden_mapping_in)
            else:
                logger.warning(
                    "Unknown model that uses separate embedding size; weights of the linear "
                    f"transform will not be initialized.  Model type is: {transformer.__class__}"
                )
                linear_transform = torch.nn.Linear(config.embedding_dim, config.hidden_dim)

            # We can't just use torch.nn.Sequential here, even though that's basically all this is,
            # because Sequential doesn't accept *inputs, only a single argument.

            class EmbeddingsShim(torch.nn.Module):
                def __init__(self, embeddings: torch.nn.Module, linear_transform: torch.nn.Module):
                    super().__init__()
                    self.linear_transform = linear_transform
                    self.embeddings = embeddings

                def forward(self, *inputs, **kwargs):
                    return self.linear_transform(self.embeddings(*inputs, **kwargs))

            text_embeddings = EmbeddingsShim(text_embeddings, linear_transform)

        image_embeddings = ImageFeatureEmbeddings(
            feature_dim=image_feature_dim,
            hidden_dim=image_hidden_size,
            dropout=image_hidden_dropout,
        )

        encoder = BiModalEncoder.from_pretrained_module(
            pretrained_module=transformer,
            num_hidden_layers2=image_num_hidden_layers,
            hidden_size2=image_hidden_size,
            num_attention_heads2=image_num_attention_heads,
            combined_hidden_size=combined_hidden_size,
            combined_num_attention_heads=combined_num_attention_heads,
            intermediate_size2=image_intermediate_size,
            attention_dropout2=image_attention_dropout,
            hidden_dropout2=image_hidden_dropout,
            biattention_id1=text_biattention_id,
            biattention_id2=image_biattention_id,
            fixed_layer1=text_fixed_layer,
            fixed_layer2=image_fixed_layer,
        )
        return cls(
            vocab=vocab,
            text_embeddings=text_embeddings,
            image_embeddings=image_embeddings,
            encoder=encoder,
            pooled_output_dim=pooled_output_dim,
            fusion_method=fusion_method,
            dropout=pooled_dropout,
        )

    @overrides
    def forward(
        self,  # type: ignore
        box_features: torch.Tensor,
        box_coordinates: torch.Tensor,
        box_mask: torch.Tensor,
        text: TextFieldTensors,
        label: Optional[torch.Tensor] = None,
        label_weights: Optional[torch.Tensor] = None,
    ) -> Dict[str, torch.Tensor]:
        """
        # Parameters

        box_features : `Tensor`
            Shape: `(batch_size, num_boxes, feature_size)`

        box_coordinates : `Tensor`
            Shape: `(batch_size, num_boxes, 4)`

        box_mask : `Tensor`
            A bool and 0-1 tensor of shape `(batch_size, num_boxes)`.

        text : `TextFieldTensors`

        label : `Optional[Tensor]`

        label_weights : `Optional[Tensor]`

        """

        batch_size, _, feature_size = box_features.size()

        if "token_ids" in text["tokens"]:
            token_ids = text["tokens"]["token_ids"]
        else:
            token_ids = text["tokens"]["tokens"]

        # Shape: (batch_size, num_tokens)
        token_type_ids = text["tokens"].get("type_ids")
        # Shape: (batch_size, num_tokens)
        attention_mask = text["tokens"].get("mask")

        # Shape: (batch_size, num_tokens, embedding_dim)
        embedding_output = self.embeddings(token_ids, token_type_ids)
        num_tokens = embedding_output.size(1)

        # We create a 3D attention mask from a 2D tensor mask.
        # Sizes are [batch_size, 1, 1, num_tokens]
        # So we can broadcast to [batch_size, num_heads, from_seq_length, num_tokens]
        # this attention mask is more simple than the triangular masking of
        # causal attention used in OpenAI GPT, we just need to prepare the
        # broadcast dimension here.
        if attention_mask is not None:
            # Shape: (batch_size, 1, 1, num_tokens)
            extended_attention_mask = attention_mask.unsqueeze(1).unsqueeze(2)
        else:
            extended_attention_mask = None

        # Shape: (batch_size, 1, 1, num_boxes)
        extended_image_attention_mask = box_mask.unsqueeze(1).unsqueeze(2)

        # Shape: (batch_size, feature_size, num_tokens)
        # TODO (epwalsh): Why all zeros?? This doesn't seem right.
        extended_co_attention_mask = torch.zeros(
            batch_size,
            feature_size,
            num_tokens,
            dtype=extended_image_attention_mask.dtype,
        )

        # Shape: (batch_size, num_boxes, image_embedding_dim)
        v_embedding_output = self.image_embeddings(box_features, box_coordinates)

        # Shape (encoded_layers_t): (batch_size, num_tokens, embedding_dim, num_layers)
        # Shape (encoded_layers_v): (batch_size, num_boxes, image_embedding_dim, num_layers)
        encoded_layers_t, encoded_layers_v = self.encoder(
            embedding_output,
            v_embedding_output,
            extended_attention_mask,
            extended_image_attention_mask,
            extended_co_attention_mask,
        )

        # Shape: (batch_size, num_tokens, embedding_dim)
        sequence_output_t = encoded_layers_t[:, :, :, -1]
        # Shape: (batch_size, num_boxes, image_embedding_dim)
        sequence_output_v = encoded_layers_v[:, :, :, -1]

        # Shape: (batch_size, pooled_output_dim)
        pooled_output_t = self.t_pooler(sequence_output_t)
        # Shape: (batch_size, pooled_output_dim)
        pooled_output_v = self.v_pooler(sequence_output_v)

        if self.fusion_method == "sum":
            pooled_output = self.dropout(pooled_output_t + pooled_output_v)
        elif self.fusion_method == "mul":
            pooled_output = self.dropout(pooled_output_t * pooled_output_v)
        else:
            raise ValueError(f"Fusion method '{self.fusion_method}' not supported")

        # Shape: (batch_size, num_labels)
        logits = self.classifier(pooled_output)
<<<<<<< HEAD

        # Use a sigmoid here because we could have multiple correct answers.
        # Shape: (batch_size, num_labels)
        probs = torch.sigmoid(logits)
=======
        if self.is_multilabel:
            probs = torch.sigmoid(logits)
        else:
            probs = torch.softmax(logits, dim=-1)
>>>>>>> 52fdd755

        outputs = {"logits": logits, "probs": probs}
        outputs = self._compute_loss_and_metrics(batch_size, outputs, label, label_weights)

        return outputs

    def _compute_loss_and_metrics(
        self,
        batch_size: int,
        outputs: torch.Tensor,
        label: torch.Tensor,
        label_weights: Optional[torch.Tensor] = None,
    ):
        return outputs

    @overrides
    def get_metrics(self, reset: bool = False) -> Dict[str, float]:
        result = self.accuracy.get_metric(reset)
        return {"accuracy": result}

    @overrides
    def make_output_human_readable(
        self, output_dict: Dict[str, torch.Tensor]
    ) -> Dict[str, torch.Tensor]:
        batch_labels = []
        for batch_index, batch in enumerate(output_dict["probs"]):
            labels = np.argmax(batch, axis=-1)
            batch_labels.append(labels)
        output_dict["labels"] = batch_labels
        return output_dict<|MERGE_RESOLUTION|>--- conflicted
+++ resolved
@@ -265,17 +265,12 @@
 
         # Shape: (batch_size, num_labels)
         logits = self.classifier(pooled_output)
-<<<<<<< HEAD
-
-        # Use a sigmoid here because we could have multiple correct answers.
+
         # Shape: (batch_size, num_labels)
-        probs = torch.sigmoid(logits)
-=======
         if self.is_multilabel:
             probs = torch.sigmoid(logits)
         else:
             probs = torch.softmax(logits, dim=-1)
->>>>>>> 52fdd755
 
         outputs = {"logits": logits, "probs": probs}
         outputs = self._compute_loss_and_metrics(batch_size, outputs, label, label_weights)
